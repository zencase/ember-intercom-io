{
  "name": "ember-intercom-io",
  "version": "0.0.9",
  "description": "Idiomatic, deep Intercom.io integration for ember.js apps",
  "directories": {
    "doc": "doc",
    "test": "tests"
  },
  "scripts": {
    "build": "ember build",
    "start": "ember server",
    "test": "ember try:testall"
  },
  "repository": "https://github.com/Levanto-Financial/ember-intercom-io",
  "engines": {
    "node": ">= 0.10.0"
  },
  "author": "Mike North <michael.l.north@gmail.com> (http://mike.works)",
  "license": "MIT",
  "devDependencies": {
    "broccoli-asset-rev": "^2.4.2",
    "ember-ajax": "2.4.1",
    "ember-cli": "2.6.1",
    "ember-cli-app-version": "^1.0.0",
    "ember-cli-dependency-checker": "^1.2.0",
    "ember-cli-htmlbars-inline-precompile": "^0.3.1",
    "ember-cli-inject-live-reload": "^1.4.0",
    "ember-cli-jshint": "^1.0.3",
    "ember-cli-qunit": "^2.0.0",
    "ember-cli-release": "1.0.0-beta.1",
    "ember-cli-sri": "^2.1.0",
    "ember-cli-uglify": "^1.2.0",
    "ember-disable-prototype-extensions": "^1.1.0",
    "ember-disable-proxy-controllers": "^1.0.1",
    "ember-export-application-global": "^1.0.5",
    "ember-load-initializers": "^0.5.1",
    "ember-resolver": "^2.0.3",
<<<<<<< HEAD
    "ember-sinon": "0.5.1",
    "ember-sinon-qunit": "1.3.3",
    "ember-suave": "2.0.1",
=======
    "ember-suave": "3.0.1",
>>>>>>> f3f14d16
    "ember-try": "^0.2.2",
    "loader.js": "^4.0.7"
  },
  "keywords": [
    "ember-addon"
  ],
  "dependencies": {
    "ember-cli-htmlbars": "^1.0.7",
    "ember-cli-babel": "^5.1.6"
  },
  "ember-addon": {
    "configPath": "tests/dummy/config"
  }
}<|MERGE_RESOLUTION|>--- conflicted
+++ resolved
@@ -35,13 +35,9 @@
     "ember-export-application-global": "^1.0.5",
     "ember-load-initializers": "^0.5.1",
     "ember-resolver": "^2.0.3",
-<<<<<<< HEAD
+    "ember-suave": "3.0.1",
     "ember-sinon": "0.5.1",
     "ember-sinon-qunit": "1.3.3",
-    "ember-suave": "2.0.1",
-=======
-    "ember-suave": "3.0.1",
->>>>>>> f3f14d16
     "ember-try": "^0.2.2",
     "loader.js": "^4.0.7"
   },
