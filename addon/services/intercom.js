<<<<<<< HEAD
=======
import { assign } from '@ember/polyfills';
>>>>>>> 11295658
import Service from '@ember/service';
import { computed, get, observer, set } from '@ember/object';
import { assert, warn } from '@ember/debug';
import { scheduleOnce } from '@ember/runloop';
import intercom from 'intercom';
import { run } from '@ember/runloop';
import { typeOf } from "@ember/utils";
import { underscore } from "@ember/string"	;
import Evented from '@ember/object/evented';
import { alias } from '@ember/object/computed';

const WarnOption = {
  id: 'ember-intercom-io.missing-data'
}

/**
 * Normalization function for converting intercom data to a consistent format.
 *
 * Changes:
 * - underscore keys
 * - convert dates to unix timestamps
 *
 * @param  {Object} data
 *
 * @private
 * @return {Object}
 */
function normalizeIntercomMetadata(data) {
  let result = {};
  let val;
  Object.keys(data).forEach((key) => {
    val = data[key];
    if (typeOf(val) === 'object') {
      result[underscore(key)] = normalizeIntercomMetadata(val);
    } else {
      if (typeOf(val) === 'date') {
        val = val.valueOf();
      }
      if (typeOf(val) !== 'undefined') {
        result[underscore(key)] = val;
      }
    }
  });

  return result;
}

export default Service.extend(Evented, {
  init() {
    this._super(...arguments);
<<<<<<< HEAD
    set(this, 'user', {email: null, name: null, hash: null, user_id: null});
=======
    set(this, 'user', { email: null, name: null, hash: null, user_id: null });
>>>>>>> 11295658
  },

  api: intercom,
  user: null,
  /**
   * [description]
   * @return {[type]} [description]
   */
  _userHashProp: computed('user', 'config.userProperties.userHashProp', function() {
    return get(this, `user.${get(this, 'config.userProperties.userHashProp')}`);
  }),

  _userIdProp: computed('user', 'config.userProperties.userIdProp', function() {
    return get(this, `user.${get(this, 'config.userProperties.userIdProp')}`);
  }),

  _userNameProp: computed('user', 'config.userProperties.nameProp', function() {
    return get(this, `user.${get(this, 'config.userProperties.nameProp')}`);
  }),

  _userEmailProp: computed('user', 'config.userProperties.emailProp', function() {
    return get(this, `user.${get(this, 'config.userProperties.emailProp')}`);
  }),

  _userCreatedAtProp: computed('user', 'config.userProperties.createdAtProp', function() {
    return get(this, `user.${get(this, 'config.userProperties.createdAtProp')}`);
  }),

  /**
  * Indicates the open state of the Intercom panel
  *
  * @public
  * @type {Boolean}
  */
   isOpen: false,

<<<<<<< HEAD
   /**
    * Indicates whether the Intercom boot command has been called.
    *
    * @public
    * @readonly
    * @type {Boolean}
    */
   isBooted: false,
=======
  _hasUserContext: computed('user', '_userNameProp', '_userEmailProp', '_userCreatedAtProp', function() {
    return (
      !!get(this, 'user') &&
      !!get(this, '_userNameProp') &&
      (!!get(this, '_userEmailProp') || !!get(this, '_userIdProp'))
    );
  }),
>>>>>>> 11295658

   /**
    * Reports the number of unread messages
    *
    * @public
    * @type {Number}
    */
   unreadCount: 0,

   /**
    * If true, will automatically update intercom when changes to user object are made.
    *
    * @type {Boolean}
    * @public
    */
   autoUpdate: true,

   /**
    * Hide the default Intercom launcher button
    *
    * @public
    * @type {Boolean}
    */
  hideDefaultLauncher: false,

  /**
   * @private
   * alias for appId
   * @type {[type]}
   */
  appId: alias('config.appId'),



  /**
   * Boot intercom window
   * @param  {Object} [config={}] [description]
   * @public
   */
  boot(config = {}) {
    this._callIntercomMethod('boot', normalizeIntercomMetadata(config));
    this._addEventHandlers();
    this.set('isBooted', true);
  },

  /**
   * Update intercom data
   * @param  {Object} [config={}] [description]
   * @public
   */
  update(config = {}) {
    if (!this.get('isBooted')) {
        warn('Cannot call update before boot', WarnOption);
      return;
    }

    let _hasUserContext = this.get('_hasUserContext');
    if (_hasUserContext) {
      this._callIntercomMethod('update', normalizeIntercomMetadata(config));
    } else {
      warn('Refusing to send update to Intercom because user context is incomplete. Missing userId or email', WarnOption);
    }
  },

  /**
   * shutdown Intercom window
   * @public
   */
  shutdown() {
    this.set('isBooted', false);
    this._hasEventHandlers = false;
    this._callIntercomMethod('shutdown');
  },

  /**
   * Show intercom window
   * @public
   */
  show() {
    return this._wrapIntercomCallInPromise('show', 'show');
  },

  /**
  * hide intercom window
  * @public
  */
  hide() {
    return this._wrapIntercomCallInPromise('hide', 'hide');
  },

  toggleOpen() {
    this.get('isOpen') ? this.hide() : this.show();
  },

  /**
   * Opens the message window with the message list visible.
   *
   * @public
   * @return {Promise}
   */
  showMessages() {
    return this._wrapIntercomCallInPromise('showMessages', 'show');
  },

  /**
   * Opens the message window with the new message view.
   *
   * @public
   * @return {Promise}
   */
  showNewMessage(initialText) {
    return this._wrapIntercomCallInPromise('showNewMessage', 'show', initialText);
  },

  /**
   * You can submit an event using the trackEvent method.
   * This will associate the event with the currently logged in user and
   * send it to Intercom.
   *
   * The final parameter is a map that can be used to send optional
   * metadata about the event.
   *
   * @param {String} eventName
   * @param {Object} metadata
   * @public
   */
  trackEvent() {
    this._callIntercomMethod('trackEvent', ...arguments);
  },

  /**
   * A visitor is someone who goes to your site but does not use the messenger.
   * You can track these visitors via the visitor user_id. This user_id
   * can be used to retrieve the visitor or lead through the REST API.
   *
   * @public
   * @return {String} The visitor ID
   */
  getVisitorId() {
    return this.get('api')('getVisitorId');
  },

  start(bootConfig = {}) {
<<<<<<< HEAD
    let config = get(this, '_intercomBootConfig');
    bootConfig = {...bootConfig, ...config}
    return this.boot(bootConfig);
=======
    let _bootConfig = assign(get(this, '_intercomBootConfig'), bootConfig);
    scheduleOnce('afterRender', () => this.get('api')('boot', _bootConfig));
>>>>>>> 11295658
  },

  stop() {
    return this.shutdown();
  },

  /**
   * Private on hide
   * @private
   * @return {[type]} [description]
   */
  _onHide() {
    this.set('isOpen', false);
    this.trigger('hide');
  },

  /**
   * handle onShow events
   * @private
   */
  _onShow() {
    this.set('isOpen', true);
    this.trigger('show');
  },

  /**
  * Handle onUnreadCountChange Events
  * @param  {[type]} count [description]
  * @private
  */
  _onUnreadCountChange(count) {
    this.set('unreadCount', Number(count));
  },

  _addEventHandlers() {
    if (this._hasEventHandlers) {
      return;
    }
    this._callIntercomMethod('onHide', () => run(this, this._onHide));
    this._callIntercomMethod('onShow', () => run(this, this._onShow));
    this._callIntercomMethod('onUnreadCountChange', (count) => run(this, this._onUnreadCountChange, count));
    this._hasEventHandlers = true;
  },

  _wrapIntercomCallInPromise(intercomMethod, eventName, ...args) {
    return new Promise((resolve) => {
      let isOpen = this.get('isOpen');
      if (eventName === 'show' && isOpen
          || eventName === 'hide' && !isOpen) {
        run.next(this, resolve);
      } else {
        this.one(eventName, resolve);
      }
      this._callIntercomMethod(intercomMethod, ...args);
    });
  },

  _callIntercomMethod(methodName, ...args) {
    scheduleOnce('afterRender', () => {
      let intercom = this.get('api');
      intercom(methodName, ...args);
    });
  },

  userDataDidChange: observer('user.@each', function() {
    if (this.get('autoUpdate') && this.get('isBooted')) {
      let user = this.get('_computedUser');
      let appId = this.get('appId')
      let config = {appId, ...user };
      this.update(config);
    }
  }),

  /**
   * Alias for computed user data with app-provided config values
   * @private
   * @type {[type]}
   */
  _computedUser: computed('user.@each', 'user', '_userHashProp', '_userIdProp',
    '_userNameProp', '_userEmailProp', '_userCreatedAtProp', function () {
      assert('You must supply an "ENV.intercom.appId" in your "config/environment.js" file.', this.get('appId'));

      let obj = {}
      if (this.get('user')) {
        let userProps = Object.values(get(this, 'config.userProperties')),
          user = get(this, 'user'),
          userKeys = Object.keys(user);

        userKeys.forEach(k => {
          if (!userProps.includes(k) && !obj.hasOwnProperty(k)) {
            obj[k] = user[k];
          }
        });

        obj.user_hash = get(this, '_userHashProp');
        obj.user_id = get(this, '_userIdProp');
        obj.name = get(this, '_userNameProp');
        obj.email = get(this, '_userEmailProp');
        if (get(this, '_userCreatedAtProp')) {
          // eslint-disable-next-line
          obj.created_at = get(this, '_userCreatedAtProp');
        }
      }
      return obj;
    }),

  _hasUserContext: computed('user', 'user.@each', '_userNameProp', '_userEmailProp', '_userCreatedAtProp', function() {
    return !!get(this, 'user') && !!get(this, '_userNameProp') &&
      (!!get(this, '_userEmailProp') || !!get(this, '_userIdProp'));
  }),

  _intercomBootConfig: computed('config','user.@each', '_hasUserContext', 'hideDefaultLauncher', function() {
    let appId = get(this, 'config.appId');
    let user = get(this, '_computedUser');
    let _hasUserContext = get(this, '_hasUserContext');
    let hideDefaultLauncher = get(this, 'hideDefaultLauncher');

    assert('You must supply an "ENV.intercom.appId" in your "config/environment.js" file.', appId);

    let obj = { appId };
    if (hideDefaultLauncher) {
      obj.hideDefaultLauncher = true;
    }

    if (_hasUserContext) {
      obj = { ...obj, ...user };
    }

    return obj;
  })

});<|MERGE_RESOLUTION|>--- conflicted
+++ resolved
@@ -1,7 +1,4 @@
-<<<<<<< HEAD
-=======
 import { assign } from '@ember/polyfills';
->>>>>>> 11295658
 import Service from '@ember/service';
 import { computed, get, observer, set } from '@ember/object';
 import { assert, warn } from '@ember/debug';
@@ -52,11 +49,7 @@
 export default Service.extend(Evented, {
   init() {
     this._super(...arguments);
-<<<<<<< HEAD
-    set(this, 'user', {email: null, name: null, hash: null, user_id: null});
-=======
     set(this, 'user', { email: null, name: null, hash: null, user_id: null });
->>>>>>> 11295658
   },
 
   api: intercom,
@@ -93,7 +86,6 @@
   */
    isOpen: false,
 
-<<<<<<< HEAD
    /**
     * Indicates whether the Intercom boot command has been called.
     *
@@ -102,7 +94,6 @@
     * @type {Boolean}
     */
    isBooted: false,
-=======
   _hasUserContext: computed('user', '_userNameProp', '_userEmailProp', '_userCreatedAtProp', function() {
     return (
       !!get(this, 'user') &&
@@ -110,8 +101,6 @@
       (!!get(this, '_userEmailProp') || !!get(this, '_userIdProp'))
     );
   }),
->>>>>>> 11295658
-
    /**
     * Reports the number of unread messages
     *
@@ -254,14 +243,8 @@
   },
 
   start(bootConfig = {}) {
-<<<<<<< HEAD
-    let config = get(this, '_intercomBootConfig');
-    bootConfig = {...bootConfig, ...config}
-    return this.boot(bootConfig);
-=======
     let _bootConfig = assign(get(this, '_intercomBootConfig'), bootConfig);
     scheduleOnce('afterRender', () => this.get('api')('boot', _bootConfig));
->>>>>>> 11295658
   },
 
   stop() {
@@ -368,11 +351,6 @@
       return obj;
     }),
 
-  _hasUserContext: computed('user', 'user.@each', '_userNameProp', '_userEmailProp', '_userCreatedAtProp', function() {
-    return !!get(this, 'user') && !!get(this, '_userNameProp') &&
-      (!!get(this, '_userEmailProp') || !!get(this, '_userIdProp'));
-  }),
-
   _intercomBootConfig: computed('config','user.@each', '_hasUserContext', 'hideDefaultLauncher', function() {
     let appId = get(this, 'config.appId');
     let user = get(this, '_computedUser');
