(function() {
  /* globals define */
  'use strict';

  function l(config) {
<<<<<<< HEAD
    if (config.intercom.enabled === false) {
      return;
    }

    var d = w.document;
=======
    var i = function() {
      i.c(arguments);
    };
    i.q = [];
    i.c = function(args) {
      i.q.push(args);
    };

    window.Intercom = i;

    var d = document;
>>>>>>> e04b79b4
    var s = d.createElement('script');
    s.type = 'text/javascript';
    s.async = true;
    s.src = 'https://widget.intercom.io/widget/' + config.intercom.appId;
    var x = d.getElementsByTagName('script')[0];
    x.parentNode.insertBefore(s, x);
  }

  var ic = window.Intercom;
  if (typeof ic === 'function') {
    ic('reattach_activator');
    ic('update', {});
  }

  function generateModule(name, values) {
    define(name, [], function() {
      'use strict'; // jshint ignore:line

      return values;
    });
  }

  generateModule('intercom', {
    default: function() {
      if (window.Intercom && typeof window.Intercom.apply === 'function') {
        return window.Intercom.apply(null, arguments);
      }
    },
    _setup: l
  });
})();<|MERGE_RESOLUTION|>--- conflicted
+++ resolved
@@ -3,13 +3,10 @@
   'use strict';
 
   function l(config) {
-<<<<<<< HEAD
     if (config.intercom.enabled === false) {
       return;
     }
 
-    var d = w.document;
-=======
     var i = function() {
       i.c(arguments);
     };
@@ -21,7 +18,6 @@
     window.Intercom = i;
 
     var d = document;
->>>>>>> e04b79b4
     var s = d.createElement('script');
     s.type = 'text/javascript';
     s.async = true;
